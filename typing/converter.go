--- conflicted
+++ resolved
@@ -48,15 +48,9 @@
 		rule{from: STRING, to: TIMESTAMP}: stringToTimestamp,
 
 		// Future
-<<<<<<< HEAD
 		/*rule{from: STRING, to: INT64}:     stringToInt,
 		  rule{from: STRING, to: FLOAT64}:   stringToFloat,
 		  rule{from: FLOAT64, to: INT64}: floatToInt,*/
-=======
-		/*rule{from: STRING, to: FLOAT64}:   stringToFloat,
-		rule{from: STRING, to: INT64}:     stringToInt,
-		rule{from: FLOAT64, to: INT64}: floatToInt,*/
->>>>>>> 57b0fd4d
 	}
 
 	charsInNumberStringReplacer = strings.NewReplacer(",", "", " ", "")
