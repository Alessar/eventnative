package destinations

import (
	"errors"
	"fmt"
	"github.com/hashicorp/go-multierror"
	"github.com/jitsucom/jitsu/server/appconfig"
	"github.com/jitsucom/jitsu/server/events"
	"github.com/jitsucom/jitsu/server/logging"
	"github.com/jitsucom/jitsu/server/resources"
	"github.com/jitsucom/jitsu/server/storages"
	"github.com/spf13/viper"
	"strings"
	"sync"
	"time"
)

const serviceName = "destinations"
const marshallingErrorMsg = `Error initializing destinations: wrong config format: each destination must contains one key and config as a value(see https://docs.eventnative.dev/configuration) e.g. 
destinations:  
  custom_name:
    type: redshift
    ...
`

//LoggerUsage is used for counting when logger isn't used
type LoggerUsage struct {
	logger events.Consumer
	usage  int
}

//Service is reloadable service of events destinations per token
type Service struct {
	storageFactory storages.Factory
	loggerFactory  *logging.Factory

	//map for holding all destinations for closing
	unitsByName map[string]*Unit
	//map for holding all loggers for closing
	loggersUsageByTokenID map[string]*LoggerUsage

	sync.RWMutex

	consumersByTokenID      TokenizedConsumers
	storagesByTokenID       TokenizedStorages
	destinationsIDByTokenID TokenizedIDs
<<<<<<< HEAD
=======

	strictAuth bool
>>>>>>> 3f184409
}

//only for tests
func NewTestService(consumersByTokenID TokenizedConsumers, storagesByTokenID TokenizedStorages, destinationsIDByTokenID TokenizedIDs) *Service {
	return &Service{
		consumersByTokenID:      consumersByTokenID,
		storagesByTokenID:       storagesByTokenID,
		destinationsIDByTokenID: destinationsIDByTokenID,
	}
}

//NewService return loaded Service instance and call resources.Watcher() if destinations source is http url or file path
func NewService(destinations *viper.Viper, destinationsSource string, storageFactory storages.Factory, loggerFactory *logging.Factory) (*Service, error) {
	service := &Service{
		storageFactory: storageFactory,
		loggerFactory:  loggerFactory,

		unitsByName:           map[string]*Unit{},
		loggersUsageByTokenID: map[string]*LoggerUsage{},

		consumersByTokenID:      map[string]map[string]events.Consumer{},
		storagesByTokenID:       map[string]map[string]storages.StorageProxy{},
		destinationsIDByTokenID: map[string]map[string]bool{},
<<<<<<< HEAD
=======

		strictAuth: viper.GetBool("server.strict_auth_tokens"),
>>>>>>> 3f184409
	}

	reloadSec := viper.GetInt("server.destinations_reload_sec")
	if reloadSec == 0 {
		return nil, errors.New("server.destinations_reload_sec can't be empty")
	}

	if destinations != nil {
		dc := map[string]storages.DestinationConfig{}
		if err := destinations.Unmarshal(&dc); err != nil {
			logging.Error(marshallingErrorMsg, err)
			return service, nil
		}

		service.init(dc)

		if len(service.unitsByName) == 0 {
			logging.Errorf("Destinations are empty")
		}

	} else if destinationsSource != "" {
		if strings.HasPrefix(destinationsSource, "http://") || strings.HasPrefix(destinationsSource, "https://") {
			appconfig.Instance.AuthorizationService.DestinationsForceReload = resources.Watch(serviceName, destinationsSource, resources.LoadFromHTTP, service.updateDestinations, time.Duration(reloadSec)*time.Second)
		} else if strings.Contains(destinationsSource, "file://") || strings.HasPrefix(destinationsSource, "/") {
			appconfig.Instance.AuthorizationService.DestinationsForceReload = resources.Watch(serviceName, strings.Replace(destinationsSource, "file://", "", 1), resources.LoadFromFile, service.updateDestinations, time.Duration(reloadSec)*time.Second)
		} else if strings.HasPrefix(destinationsSource, "{") && strings.HasSuffix(destinationsSource, "}") {
			service.updateDestinations([]byte(destinationsSource))
		} else {
			return nil, errors.New("Unknown destination source: " + destinationsSource)
		}
	} else {
		logging.Errorf("Destinations aren't configured")
	}

	return service, nil
}

func (s *Service) GetConsumers(tokenID string) (consumers []events.Consumer) {
	s.RLock()
	defer s.RUnlock()
	for _, c := range s.consumersByTokenID[tokenID] {
		consumers = append(consumers, c)
	}
	return
}

func (s *Service) GetStorageByID(id string) (storages.StorageProxy, bool) {
	s.RLock()
	defer s.RUnlock()

	unit, ok := s.unitsByName[id]
	if !ok {
		return nil, false
	}

	return unit.storage, true
}

func (s *Service) GetStorages(tokenID string) (storages []storages.StorageProxy) {
	s.RLock()
	defer s.RUnlock()
	for _, s := range s.storagesByTokenID[tokenID] {
		storages = append(storages, s)
	}
	return
}

func (s *Service) GetDestinationIDs(tokenID string) map[string]bool {
	ids := map[string]bool{}
	s.RLock()
	defer s.RUnlock()
	for id := range s.destinationsIDByTokenID[tokenID] {
		ids[id] = true
	}
	return ids
}

func (s *Service) updateDestinations(payload []byte) {
	dc, err := parseFromBytes(payload)
	if err != nil {
		logging.Error(marshallingErrorMsg, err)
		return
	}

	s.init(dc)

	if len(s.unitsByName) == 0 {
		logging.Error("Destinations are empty")
	}
}

//1. close and remove all destinations which don't exist in new config
//2. recreate/create changed/new destinations
func (s *Service) init(dc map[string]storages.DestinationConfig) {
	StatusInstance.Reloading = true

	//close and remove non-existent (in new config)
	toDelete := map[string]*Unit{}
	for name, unit := range s.unitsByName {
		_, ok := dc[name]
		if !ok {
			toDelete[name] = unit
		}
	}
	if len(toDelete) > 0 {
		s.Lock()
		for name, unit := range toDelete {
			s.remove(name, unit)
		}
		s.Unlock()
	}

	// create or recreate
	newConsumers := TokenizedConsumers{}
	newStorages := TokenizedStorages{}
	newIDs := TokenizedIDs{}
	for destinationName, d := range dc {
		//common case
		destinationConfig := d
		name := destinationName

		//map token -> id
		if len(destinationConfig.OnlyTokens) > 0 {
			destinationConfig.OnlyTokens = appconfig.Instance.AuthorizationService.GetAllIDsByToken(destinationConfig.OnlyTokens)
		} else if !s.strictAuth {
			logging.Warnf("[%s] only_tokens aren't provided. All tokens will be stored.", name)
			destinationConfig.OnlyTokens = appconfig.Instance.AuthorizationService.GetAllTokenIDs()
		}

		hash, err := resources.GetHash(destinationConfig)
		if err != nil {
			logging.SystemErrorf("Error getting hash from [%s] destination: %v. Destination will be skipped!", name, err)
			continue
		}

		unit, ok := s.unitsByName[name]
		if ok {
			if unit.hash == hash {
				//destination wasn't changed
				continue
			}
			//remove old (for recreation)
			s.Lock()
			s.remove(name, unit)
			s.Unlock()
		}

		if !s.strictAuth && len(destinationConfig.OnlyTokens) == 0 {
			logging.Warnf("[%s] destination's authorization isn't ready. Will be created in next reloading cycle.", name)
			//authorization tokens weren't loaded => create this destination when authorization service will be reloaded
			//and call force reload on this service
			continue
		}

		//create new
		newStorageProxy, eventQueue, err := s.storageFactory.Create(name, destinationConfig)
		if err != nil {
			logging.Errorf("[%s] Error initializing destination of type %s: %v", name, destinationConfig.Type, err)
			continue
		}

		s.unitsByName[name] = &Unit{
			eventQueue: eventQueue,
			storage:    newStorageProxy,
			tokenIDs:   destinationConfig.OnlyTokens,
			hash:       hash,
		}

		//create:
		//  1 logger per token id
		//  1 queue per destination id
		//append:
		//  storage per token id
		//  consumers per client_secret and server_secret
		// If destination is staged, consumer must not be added as staged
		// destinations may be used only by dry-run functionality
		for _, tokenID := range destinationConfig.OnlyTokens {
			if destinationConfig.Staged {
				logging.Warnf("[%s] Skipping consumer creation for staged destination", name)
				continue
			}
			newIDs.Add(tokenID, name)
			if destinationConfig.Mode == storages.StreamMode {
				newConsumers.Add(tokenID, name, eventQueue)
			} else {
				//get or create new logger
				loggerUsage, ok := s.loggersUsageByTokenID[tokenID]
				if !ok {
					incomeLogger := s.loggerFactory.CreateIncomingLogger(tokenID)
					loggerUsage = &LoggerUsage{logger: incomeLogger, usage: 0}
					s.loggersUsageByTokenID[tokenID] = loggerUsage
				}

				if loggerUsage != nil {
					loggerUsage.usage += 1
					//2 destinations with only 1 logger can be under 1 tokenID
					newConsumers.Add(tokenID, tokenID, loggerUsage.logger)
				}

				//add storage only if batch mode
				newStorages.Add(tokenID, name, newStorageProxy)
			}
		}
	}

	s.Lock()
	s.consumersByTokenID.AddAll(newConsumers)
	s.storagesByTokenID.AddAll(newStorages)
	s.destinationsIDByTokenID.AddAll(newIDs)
	s.Unlock()

	StatusInstance.Reloading = false
}

//remove destination from all collections and close it
//method must be called with locks
func (s *Service) remove(name string, unit *Unit) {
	//remove from other collections: queue or logger(if needed) + storage
	for _, tokenID := range unit.tokenIDs {
		oldConsumers := s.consumersByTokenID[tokenID]
		if unit.eventQueue != nil {
			delete(oldConsumers, name)
		} else {
			//logger
			loggerUsage := s.loggersUsageByTokenID[tokenID]
			loggerUsage.usage -= 1
			if loggerUsage.usage == 0 {
				delete(oldConsumers, tokenID)
				delete(s.loggersUsageByTokenID, tokenID)
				loggerUsage.logger.Close()
			}
		}

		if len(oldConsumers) == 0 {
			delete(s.consumersByTokenID, tokenID)
		}

		//storage
		oldStorages, ok := s.storagesByTokenID[tokenID]
		if ok {
			delete(oldStorages, name)
			if len(oldStorages) == 0 {
				delete(s.storagesByTokenID, tokenID)
			}
		}

		//id
		ids, ok := s.destinationsIDByTokenID[tokenID]
		if ok {
			delete(ids, name)
			if len(ids) == 0 {
				delete(s.destinationsIDByTokenID, tokenID)
			}
		}
	}

	if err := unit.Close(); err != nil {
		logging.Errorf("[%s] Error closing destination unit: %v", name, err)
	}

	delete(s.unitsByName, name)
	logging.Infof("[%s] destination has been removed!", name)
}

func (s *Service) Close() (multiErr error) {
	for token, loggerUsage := range s.loggersUsageByTokenID {
		if err := loggerUsage.logger.Close(); err != nil {
			multiErr = multierror.Append(multiErr, fmt.Errorf("Error closing logger for token [%s]: %v", token, err))
		}
	}

	for name, unit := range s.unitsByName {
		if err := unit.Close(); err != nil {
			multiErr = multierror.Append(multiErr, fmt.Errorf("[%s] Error closing destination unit: %v", name, err))
		}
	}

	return
}<|MERGE_RESOLUTION|>--- conflicted
+++ resolved
@@ -44,11 +44,8 @@
 	consumersByTokenID      TokenizedConsumers
 	storagesByTokenID       TokenizedStorages
 	destinationsIDByTokenID TokenizedIDs
-<<<<<<< HEAD
-=======
 
 	strictAuth bool
->>>>>>> 3f184409
 }
 
 //only for tests
@@ -72,11 +69,8 @@
 		consumersByTokenID:      map[string]map[string]events.Consumer{},
 		storagesByTokenID:       map[string]map[string]storages.StorageProxy{},
 		destinationsIDByTokenID: map[string]map[string]bool{},
-<<<<<<< HEAD
-=======
 
 		strictAuth: viper.GetBool("server.strict_auth_tokens"),
->>>>>>> 3f184409
 	}
 
 	reloadSec := viper.GetInt("server.destinations_reload_sec")
