--- conflicted
+++ resolved
@@ -41,17 +41,12 @@
 	loggersUsageByTokenID map[string]*LoggerUsage
 
 	sync.RWMutex
-<<<<<<< HEAD
-	consumersByTokenId      TokenizedConsumers
-	storagesByTokenId       TokenizedStorages
-	destinationsIdByTokenId TokenizedIds
-
-	destinationsHashOpts *hashstructure.HashOptions
-=======
+
 	consumersByTokenID      TokenizedConsumers
 	storagesByTokenID       TokenizedStorages
 	destinationsIDByTokenID TokenizedIDs
->>>>>>> cd71c424
+	
+	destinationsHashOpts *hashstructure.HashOptions
 }
 
 //only for tests
@@ -72,17 +67,11 @@
 		unitsByName:           map[string]*Unit{},
 		loggersUsageByTokenID: map[string]*LoggerUsage{},
 
-<<<<<<< HEAD
-		consumersByTokenId:      map[string]map[string]events.Consumer{},
-		storagesByTokenId:       map[string]map[string]storages.StorageProxy{},
-		destinationsIdByTokenId: map[string]map[string]bool{},
-
-		destinationsHashOpts: &hashstructure.HashOptions{SlicesAsSets: true},
-=======
 		consumersByTokenID:      map[string]map[string]events.Consumer{},
 		storagesByTokenID:       map[string]map[string]storages.StorageProxy{},
 		destinationsIDByTokenID: map[string]map[string]bool{},
->>>>>>> cd71c424
+
+		destinationsHashOpts: &hashstructure.HashOptions{SlicesAsSets: true},
 	}
 
 	reloadSec := viper.GetInt("server.destinations_reload_sec")
