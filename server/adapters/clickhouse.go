package adapters

import (
	"context"
	"crypto/tls"
	"crypto/x509"
	"database/sql"
	"errors"
	"fmt"
	"github.com/jitsucom/jitsu/server/logging"
	"github.com/jitsucom/jitsu/server/typing"
	"github.com/mailru/go-clickhouse"
	"io/ioutil"
	"sort"
	"strings"
	"time"
)

const (
	tableSchemaCHQuery        = `SELECT name, type FROM system.columns WHERE database = ? and table = ?`
	createCHDBTemplate        = `CREATE DATABASE IF NOT EXISTS "%s" %s`
	addColumnCHTemplate       = `ALTER TABLE "%s"."%s" %s ADD COLUMN %s`
	insertCHTemplate          = `INSERT INTO "%s"."%s" (%s) VALUES (%s)`
	deleteQueryChTemplate     = `ALTER TABLE %s.%s DELETE WHERE %s`
	dropTableCHTemplate       = `DROP TABLE "%s"."%s"`
	onClusterCHClauseTemplate = ` ON CLUSTER "%s" `
	columnCHNullableTemplate  = ` Nullable(%s) `

	createTableCHTemplate            = `CREATE TABLE "%s"."%s" %s (%s) %s %s %s %s`
	createDistributedTableCHTemplate = `CREATE TABLE "%s"."dist_%s" %s AS "%s"."%s" ENGINE = Distributed(%s,%s,%s,rand())`
	dropDistributedTableCHTemplate   = `DROP TABLE "%s"."dist_%s" %s`

	defaultPartition  = `PARTITION BY (toYYYYMM(_timestamp))`
	defaultOrderBy    = `ORDER BY (eventn_ctx_event_id)`
	defaultPrimaryKey = ``
)

var (
	SchemaToClickhouse = map[typing.DataType]string{
		typing.STRING:    "String",
		typing.INT64:     "Int64",
		typing.FLOAT64:   "Float64",
		typing.TIMESTAMP: "DateTime",
		typing.BOOL:      "UInt8",
		typing.UNKNOWN:   "String",
	}

	defaultValues = map[string]interface{}{
		"int32":                    0,
		"int64":                    0,
		"float32":                  0.0,
		"float64":                  0.0,
		"datetime":                 time.Time{},
		"uint8":                    false,
		"string":                   "",
		"lowcardinality(int32)":    0,
		"lowcardinality(int64)":    0,
		"lowcardinality(float32)":  0,
		"lowcardinality(float64)":  0,
		"lowcardinality(datetime)": time.Time{},
		"lowcardinality(uint8)":    false,
		"lowcardinality(string)":   "",
	}
)

//ClickHouseConfig dto for deserialized clickhouse config
type ClickHouseConfig struct {
	Dsns     []string          `mapstructure:"dsns" json:"dsns,omitempty" yaml:"dsns,omitempty"`
	Database string            `mapstructure:"db" json:"db,omitempty" yaml:"db,omitempty"`
	TLS      map[string]string `mapstructure:"tls" json:"tls,omitempty" yaml:"tls,omitempty"`
	Cluster  string            `mapstructure:"cluster" json:"cluster,omitempty" yaml:"cluster,omitempty"`
	Engine   *EngineConfig     `mapstructure:"engine" json:"engine,omitempty" yaml:"engine,omitempty"`
}

//EngineConfig dto for deserialized clickhouse engine config
type EngineConfig struct {
	RawStatement    string        `mapstructure:"raw_statement" json:"raw_statement,omitempty" yaml:"raw_statement,omitempty"`
	NullableFields  []string      `mapstructure:"nullable_fields" json:"nullable_fields,omitempty" yaml:"nullable_fields,omitempty"`
	PartitionFields []FieldConfig `mapstructure:"partition_fields" json:"partition_fields,omitempty" yaml:"partition_fields,omitempty"`
	OrderFields     []FieldConfig `mapstructure:"order_fields" json:"order_fields,omitempty" yaml:"order_fields,omitempty"`
	PrimaryKeys     []string      `mapstructure:"primary_keys" json:"primary_keys,omitempty" yaml:"primary_keys,omitempty"`
}

//FieldConfig dto for deserialized clickhouse engine fields
type FieldConfig struct {
	Function string `mapstructure:"function" json:"function,omitempty" yaml:"function,omitempty"`
	Field    string `mapstructure:"field" json:"field,omitempty" yaml:"field,omitempty"`
}

//Validate required fields in ClickHouseConfig
func (chc *ClickHouseConfig) Validate() error {
	if chc == nil {
		return errors.New("ClickHouse config is required")
	}

	if len(chc.Dsns) == 0 {
		return errors.New("dsn is required parameter")
	}

	for _, dsn := range chc.Dsns {
		if !strings.HasPrefix(dsn, "http") {
			return errors.New("DSNs must have http:// or https:// prefix")
		}
	}

	if chc.Cluster == "" && len(chc.Dsns) > 1 {
		return errors.New("cluster is required parameter when dsns count > 1")
	}

	if chc.Database == "" {
		return errors.New("db is required parameter")
	}

	return nil
}

//TableStatementFactory is used for creating CREATE TABLE statements depends on config
type TableStatementFactory struct {
	engineStatement string
	database        string
	onClusterClause string

	partitionClause  string
	orderByClause    string
	primaryKeyClause string

	engineStatementFormat bool
}

func NewTableStatementFactory(config *ClickHouseConfig) (*TableStatementFactory, error) {
	if config == nil {
		return nil, errors.New("Clickhouse config can't be nil")
	}
	var onClusterClause string
	if config.Cluster != "" {
		onClusterClause = fmt.Sprintf(onClusterCHClauseTemplate, config.Cluster)
	}

	partitionClause := defaultPartition
	orderByClause := defaultOrderBy
	primaryKeyClause := defaultPrimaryKey
	if config.Engine != nil {
		//raw statement overrides all provided config parameters
		if config.Engine.RawStatement != "" {
			return &TableStatementFactory{
				engineStatement: config.Engine.RawStatement,
				database:        config.Database,
				onClusterClause: onClusterClause,
			}, nil
		}

		if len(config.Engine.PartitionFields) > 0 {
			partitionClause = "PARTITION BY (" + extractStatement(config.Engine.PartitionFields) + ")"
		}
		if len(config.Engine.OrderFields) > 0 {
			orderByClause = "ORDER BY (" + extractStatement(config.Engine.OrderFields) + ")"
		}
		if len(config.Engine.PrimaryKeys) > 0 {
			primaryKeyClause = "PRIMARY KEY (" + strings.Join(config.Engine.PrimaryKeys, ", ") + ")"
		}
	}

	var engineStatement string
	var engineStatementFormat bool
	if config.Cluster != "" {
		//create engine statement with ReplicatedReplacingMergeTree() engine. We need to replace %s with tableName on creating statement
		engineStatement = `ENGINE = ReplicatedReplacingMergeTree('/clickhouse/tables/{shard}/` + config.Database + `/%s', '{replica}', _timestamp)`
		engineStatementFormat = true
	} else {
		//create table template with ReplacingMergeTree() engine
		engineStatement = `ENGINE = ReplacingMergeTree(_timestamp)`
	}

	return &TableStatementFactory{
		engineStatement:       engineStatement,
		database:              config.Database,
		onClusterClause:       onClusterClause,
		partitionClause:       partitionClause,
		orderByClause:         orderByClause,
		primaryKeyClause:      primaryKeyClause,
		engineStatementFormat: engineStatementFormat,
	}, nil
}

//CreateTableStatement return clickhouse DDL for creating table statement
func (tsf TableStatementFactory) CreateTableStatement(tableName, columnsClause string) string {
	engineStatement := tsf.engineStatement
	if tsf.engineStatementFormat {
		engineStatement = fmt.Sprintf(engineStatement, tableName)
	}
	return fmt.Sprintf(createTableCHTemplate, tsf.database, tableName, tsf.onClusterClause, columnsClause, engineStatement,
		tsf.partitionClause, tsf.orderByClause, tsf.primaryKeyClause)
}

//ClickHouse is adapter for creating,patching (schema or table), inserting data to clickhouse
type ClickHouse struct {
	ctx                   context.Context
	database              string
	cluster               string
	dataSource            *sql.DB
	tableStatementFactory *TableStatementFactory
	nullableFields        map[string]bool
	queryLogger           *logging.QueryLogger
	sqlTypes              typing.SQLTypes
}

//NewClickHouse returns configured ClickHouse adapter instance
func NewClickHouse(ctx context.Context, connectionString, database, cluster string, tlsConfig map[string]string,
	tableStatementFactory *TableStatementFactory, nullableFields map[string]bool,
	queryLogger *logging.QueryLogger, sqlTypes typing.SQLTypes) (*ClickHouse, error) {
	connectionString = strings.TrimSpace(connectionString)
	//configure tls
	if strings.Contains(connectionString, "https://") && tlsConfig != nil {
		for tlsName, crtPath := range tlsConfig {
			caCert, err := ioutil.ReadFile(crtPath)
			if err != nil {
				return nil, err
			}

			caCertPool := x509.NewCertPool()
			caCertPool.AppendCertsFromPEM(caCert)
			if err := clickhouse.RegisterTLSConfig(tlsName, &tls.Config{RootCAs: caCertPool}); err != nil {
				return nil, err
			}
		}
	}

	//enrich with ?wait_end_of_query=1 (for waiting on cluster execution result)
	if strings.Contains(connectionString, "?") {
		connectionString += "&"
	} else {
		connectionString += "?"
	}

	connectionString += "wait_end_of_query=1"
	//connect
	dataSource, err := sql.Open("clickhouse", connectionString)
	if err != nil {
		return nil, err
	}

	//keep select 1 and don't use Ping() because chproxy doesn't support /ping endpoint.
	if _, err := dataSource.Exec("SELECT 1"); err != nil {
		dataSource.Close()
		return nil, err
	}

	return &ClickHouse{
		ctx:                   ctx,
		database:              database,
		cluster:               cluster,
		dataSource:            dataSource,
		tableStatementFactory: tableStatementFactory,
		nullableFields:        nullableFields,
		queryLogger:           queryLogger,
		sqlTypes:              reformatMappings(sqlTypes, SchemaToClickhouse),
	}, nil
}

func (ClickHouse) Type() string {
	return "ClickHouse"
}

//OpenTx open underline sql transaction and return wrapped instance
func (ch *ClickHouse) OpenTx() (*Transaction, error) {
	tx, err := ch.dataSource.BeginTx(ch.ctx, nil)
	if err != nil {
		return nil, err
	}

	return &Transaction{tx: tx, dbType: ch.Type()}, nil
}

//CreateDB create database instance if doesn't exist
func (ch *ClickHouse) CreateDB(dbName string) error {
	wrappedTx, err := ch.OpenTx()
	if err != nil {
		return err
	}

	query := fmt.Sprintf(createCHDBTemplate, dbName, ch.getOnClusterClause())
	ch.queryLogger.LogDDL(query)
	_, err = wrappedTx.tx.ExecContext(ch.ctx, query)
	if err != nil {
		return fmt.Errorf("Error creating [%s] db with statement [%s]: %v", dbName, query, err)
	}

	return wrappedTx.tx.Commit()
}

//CreateTable create database table with name,columns provided in Table representation
//New tables will have MergeTree() or ReplicatedMergeTree() engine depends on config.cluster empty or not
func (ch *ClickHouse) CreateTable(tableSchema *Table) error {
	var columnsDDL []string
	for columnName, column := range tableSchema.Columns {
		columnTypeDDL := ch.columnDDL(columnName, column)
		columnsDDL = append(columnsDDL, columnTypeDDL)
	}

	//sorting columns asc
	sort.Strings(columnsDDL)
	statementStr := ch.tableStatementFactory.CreateTableStatement(tableSchema.Name, strings.Join(columnsDDL, ","))
	ch.queryLogger.LogDDL(statementStr)

	_, err := ch.dataSource.ExecContext(ch.ctx, statementStr)
	if err != nil {
		return fmt.Errorf("Error creating table [%s] statement [%s]: %v", tableSchema.Name, statementStr, err)
	}

	//create distributed table if ReplicatedMergeTree engine
	if ch.cluster != "" {
		ch.createDistributedTableInTransaction(tableSchema.Name)
	}

	return nil
}

//GetTableSchema return table (name,columns with name and types) representation wrapped in Table struct
func (ch *ClickHouse) GetTableSchema(tableName string) (*Table, error) {
	table := &Table{Name: tableName, Columns: map[string]Column{}}
	rows, err := ch.dataSource.QueryContext(ch.ctx, tableSchemaCHQuery, ch.database, tableName)
	if err != nil {
		return nil, fmt.Errorf("Error querying table [%s] schema: %v", tableName, err)
	}

	defer rows.Close()
	for rows.Next() {
		var columnName, columnClickhouseType string
		if err := rows.Scan(&columnName, &columnClickhouseType); err != nil {
			return nil, fmt.Errorf("Error scanning result: %v", err)
		}

		table.Columns[columnName] = Column{SQLType: columnClickhouseType}
	}
	if err := rows.Err(); err != nil {
		return nil, fmt.Errorf("Last rows.Err: %v", err)
	}

	return table, nil
}

//PatchTableSchema add new columns(from provided Table) to existing table
//drop and create distributed table
func (ch *ClickHouse) PatchTableSchema(patchSchema *Table) error {
	wrappedTx, err := ch.OpenTx()
	if err != nil {
		return err
	}

	for columnName, column := range patchSchema.Columns {
		columnDDL := ch.columnDDL(columnName, column)
		query := fmt.Sprintf(addColumnCHTemplate, ch.database, patchSchema.Name, ch.getOnClusterClause(), columnDDL)
		ch.queryLogger.LogDDL(query)

		_, err := wrappedTx.tx.ExecContext(ch.ctx, query)
		if err != nil {
			wrappedTx.Rollback()
			return fmt.Errorf("Error patching %s table with statement [%s]: %v", patchSchema.Name, query, err)
		}
	}

	//drop and create distributed table if ReplicatedMergeTree engine
	if ch.cluster != "" {
		ch.dropDistributedTableInTransaction(wrappedTx, patchSchema.Name)
		ch.createDistributedTableInTransaction(patchSchema.Name)
	}

	return wrappedTx.tx.Commit()
}

//Insert provided object in ClickHouse in stream mode
func (ch *ClickHouse) Insert(eventContext *EventContext) error {
	var headerWithQuotes, placeholders []string
	var values []interface{}
	for name, value := range eventContext.ProcessedEvent {
		headerWithQuotes = append(headerWithQuotes, fmt.Sprintf(`"%s"`, name))
		placeholders = append(placeholders, ch.getPlaceholder(name))
		values = append(values, value)
	}

	wrappedTx, err := ch.OpenTx()
	if err != nil {
		return err
	}

	query := fmt.Sprintf(insertCHTemplate, ch.database, eventContext.Table.Name, strings.Join(headerWithQuotes, ", "), strings.Join(placeholders, ", "))
	ch.queryLogger.LogQueryWithValues(query, values)

	_, err = wrappedTx.tx.ExecContext(ch.ctx, query, values...)
	if err != nil {
		wrappedTx.Rollback()
		return fmt.Errorf("Error inserting in %s table with statement: %s values: %v: %v", eventContext.Table.Name, query, values, err)
	}

	return wrappedTx.DirectCommit()
}

func (ch *ClickHouse) BulkUpdate(table *Table, objects []map[string]interface{}, deleteConditions *DeleteConditions) error {
	wrappedTx, err := ch.OpenTx()
	if err != nil {
		return err
	}

	if !deleteConditions.IsEmpty() {
		err := ch.deleteInTransaction(wrappedTx, table, deleteConditions)
		if err != nil {
			wrappedTx.Rollback()
			return err
		}
	}

	if err := ch.insertInTransaction(wrappedTx, table, objects); err != nil {
		wrappedTx.Rollback()
		return err
	}
	return wrappedTx.DirectCommit()
}

func (ch *ClickHouse) deleteInTransaction(wrappedTx *Transaction, table *Table, deleteConditions *DeleteConditions) error {
	deleteCondition, values := ch.toDeleteQuery(deleteConditions)
	deleteQuery := fmt.Sprintf(deleteQueryChTemplate, ch.database, table.Name, deleteCondition)
<<<<<<< HEAD

	ch.queryLogger.LogQueryWithValues(deleteQuery, values)

=======
>>>>>>> 58e8958f
	_, err := wrappedTx.tx.ExecContext(ch.ctx, deleteQuery, values...)
	if err != nil {
		return fmt.Errorf("Error deleting using query: %s, error: %v", deleteQuery, err)
	}

	return nil
}

//BulkInsert insert objects into table in one prepared statement
func (ch *ClickHouse) BulkInsert(table *Table, objects []map[string]interface{}) error {
	wrappedTx, err := ch.OpenTx()
	err = ch.insertInTransaction(wrappedTx, table, objects)
	if err != nil {
		wrappedTx.Rollback()
		return err
	}
	return wrappedTx.DirectCommit()
}

//DropTable drops table in transaction
func (ch *ClickHouse) DropTable(table *Table) error {
	query := fmt.Sprintf(dropTableCHTemplate, ch.database, table.Name)
	ch.queryLogger.LogDDL(query)

	_, err := ch.dataSource.ExecContext(ch.ctx, query)

	if err != nil {
		return fmt.Errorf("Error dropping [%s] table: %v", table.Name, err)
	}

	return nil
}

func (ch *ClickHouse) toDeleteQuery(conditions *DeleteConditions) (string, []interface{}) {
	var queryConditions []string
	var values []interface{}
	for _, condition := range conditions.Conditions {
		queryConditions = append(queryConditions, condition.Field+" "+condition.Clause+" "+ch.getPlaceholder(condition.Field))
		values = append(values, condition.Value)
	}
	return strings.Join(queryConditions, conditions.JoinCondition), values
}

func (ch *ClickHouse) insertInTransaction(wrappedTx *Transaction, table *Table, objects []map[string]interface{}) error {
	var headerWithQuotes, headerWithoutQuotes, placeholders []string
	for name := range table.Columns {
		headerWithoutQuotes = append(headerWithoutQuotes, name)
		headerWithQuotes = append(headerWithQuotes, fmt.Sprintf(`"%s"`, name))
		placeholders = append(placeholders, ch.getPlaceholder(name))
	}

	query := fmt.Sprintf(insertCHTemplate, ch.database, table.Name, strings.Join(headerWithQuotes, ", "), strings.Join(placeholders, ", "))
	insertStmt, err := wrappedTx.tx.PrepareContext(ch.ctx, query)
	if err != nil {
		return fmt.Errorf("Error preparing bulk insert statement [%s] table %s statement: %v", query, table.Name, err)
	}

	for _, row := range objects {
		var values []interface{}
		for _, column := range headerWithoutQuotes {
			value, ok := row[column]
			if ok {
				values = append(values, ch.reformatValue(value))
			} else {
				column, _ := table.Columns[column]
				defaultValue, ok := ch.getDefaultValue(column.SQLType)
				if ok {
					values = append(values, defaultValue)
				} else {
					values = append(values, value)
				}

			}
		}

		ch.queryLogger.LogQueryWithValues(query, values)

		_, err = insertStmt.ExecContext(ch.ctx, values...)
		if err != nil {
			return fmt.Errorf("Error bulk inserting in %s table with statement: %s values: %v: %v", table.Name, query, values, err)
		}
	}
	return nil
}

//Close underlying sql.DB
func (ch *ClickHouse) Close() error {
	if err := ch.dataSource.Close(); err != nil {
		return err
	}

	return nil
}

//return ON CLUSTER name clause or "" if config.cluster is empty
func (ch *ClickHouse) getOnClusterClause() string {
	if ch.cluster == "" {
		return ""
	}

	return fmt.Sprintf(onClusterCHClauseTemplate, ch.cluster)
}

//create distributed table, ignore errors
func (ch *ClickHouse) createDistributedTableInTransaction(originTableName string) {
	statement := fmt.Sprintf(createDistributedTableCHTemplate,
		ch.database, originTableName, ch.getOnClusterClause(), ch.database, originTableName, ch.cluster, ch.database, originTableName)
	ch.queryLogger.LogDDL(statement)

	_, err := ch.dataSource.ExecContext(ch.ctx, statement)
	if err != nil {
		logging.Errorf("Error creating distributed table statement with statement [%s] for [%s] : %v", originTableName, statement, err)
		return
	}
}

//drop distributed table, ignore errors
func (ch *ClickHouse) dropDistributedTableInTransaction(wrappedTx *Transaction, originTableName string) {
	query := fmt.Sprintf(dropDistributedTableCHTemplate, ch.database, originTableName, ch.getOnClusterClause())
	ch.queryLogger.LogDDL(query)
	_, err := wrappedTx.tx.ExecContext(ch.ctx, query)
	if err != nil {
		logging.Errorf("Error dropping distributed table for [%s] with statement [%s]: %v", originTableName, query, err)
	}
}

//columnDDL returns column DDL (column name, mapped sql type)
func (ch *ClickHouse) columnDDL(name string, column Column) string {
	//get sql type
	columnSQLType := column.SQLType
	overriddenSQLType, ok := ch.sqlTypes[name]
	if ok {
		columnSQLType = overriddenSQLType.ColumnType
	}

	//get nullable or plain
	var columnTypeDDL string
	if _, ok := ch.nullableFields[name]; ok {
		columnTypeDDL = fmt.Sprintf(columnCHNullableTemplate, columnSQLType)
	} else {
		columnTypeDDL = columnSQLType
	}

	return fmt.Sprintf(`"%s" %s`, name, columnTypeDDL)
}

//getPlaceholder returns "?" placeholder or with typecast
func (ch *ClickHouse) getPlaceholder(columnName string) string {
	castType, ok := ch.sqlTypes[columnName]
	if ok {
		return fmt.Sprintf("cast(?, '%s')", castType.Type)
	}

	return "?"
}

//return nil if column type is nullable or default value for input type
func (ch *ClickHouse) getDefaultValue(sqlType string) (interface{}, bool) {
	if !strings.Contains(strings.ToLower(sqlType), "nullable") {
		//get default value based on type
		dv, ok := defaultValues[strings.ToLower(sqlType)]
		if ok {
			return dv, true
		}

		logging.SystemErrorf("Unknown clickhouse default value for %s", sqlType)
	}

	return nil, false
}

//if value is boolean - reformat it [true = 1; false = 0] ClickHouse supports UInt8 instead of boolean
//otherwise return value as is
func (ch *ClickHouse) reformatValue(v interface{}) interface{} {
	//reformat boolean
	booleanValue, ok := v.(bool)
	if ok {
		if booleanValue {
			return 1
		}

		return 0
	}

	return v
}

func extractStatement(fieldConfigs []FieldConfig) string {
	var parameters []string
	for _, fieldConfig := range fieldConfigs {
		if fieldConfig.Function != "" {
			parameters = append(parameters, fieldConfig.Function+"("+fieldConfig.Field+")")
			continue
		}
		parameters = append(parameters, fieldConfig.Field)
	}
	return strings.Join(parameters, ",")
}<|MERGE_RESOLUTION|>--- conflicted
+++ resolved
@@ -419,12 +419,9 @@
 func (ch *ClickHouse) deleteInTransaction(wrappedTx *Transaction, table *Table, deleteConditions *DeleteConditions) error {
 	deleteCondition, values := ch.toDeleteQuery(deleteConditions)
 	deleteQuery := fmt.Sprintf(deleteQueryChTemplate, ch.database, table.Name, deleteCondition)
-<<<<<<< HEAD
 
 	ch.queryLogger.LogQueryWithValues(deleteQuery, values)
 
-=======
->>>>>>> 58e8958f
 	_, err := wrappedTx.tx.ExecContext(ch.ctx, deleteQuery, values...)
 	if err != nil {
 		return fmt.Errorf("Error deleting using query: %s, error: %v", deleteQuery, err)
