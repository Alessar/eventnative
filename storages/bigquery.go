package storages

import (
	"context"
	"fmt"
	"github.com/hashicorp/go-multierror"
	"github.com/ksensehq/eventnative/adapters"
	"github.com/ksensehq/eventnative/appconfig"
	"github.com/ksensehq/eventnative/appstatus"
	"github.com/ksensehq/eventnative/events"
	"github.com/ksensehq/eventnative/schema"
	"log"
	"strings"
	"time"
)

const bqStorageType = "BigQuery"

//Store files to google BigQuery in two modes:
//batch: via google cloud storage in batch mode (1 file = 1 transaction)
//stream: via events queue in stream mode (1 object = 1 transaction)
type BigQuery struct {
	name            string
	gcsAdapter      *adapters.GoogleCloudStorage
	bqAdapter       *adapters.BigQuery
	tableHelper     *TableHelper
	schemaProcessor *schema.Processor
	eventQueue      *events.PersistentQueue
	breakOnError    bool
}

<<<<<<< HEAD
func NewBigQuery(ctx context.Context, name, sourceDir string, config *adapters.GoogleConfig, processor *schema.Processor, breakOnError bool, monitorKeeper MonitorKeeper) (*BigQuery, error) {
	gcsAdapter, err := adapters.NewGoogleCloudStorage(ctx, config)
	if err != nil {
		return nil, err
=======
func NewBigQuery(ctx context.Context, name, fallbackDir string, config *adapters.GoogleConfig, processor *schema.Processor,
	breakOnError, streamMode bool) (*BigQuery, error) {
	var gcsAdapter *adapters.GoogleCloudStorage
	var eventQueue *events.PersistentQueue
	if streamMode {
		var err error
		queueName := fmt.Sprintf("%s-%s", appconfig.Instance.ServerName, name)
		eventQueue, err = events.NewPersistentQueue(queueName, fallbackDir)
		if err != nil {
			return nil, err
		}
	} else {
		var err error
		gcsAdapter, err = adapters.NewGoogleCloudStorage(ctx, config)
		if err != nil {
			return nil, err
		}
>>>>>>> 2f1f77cf
	}

	bigQueryAdapter, err := adapters.NewBigQuery(ctx, config)
	if err != nil {
		return nil, err
	}

	//create dataset if doesn't exist
	err = bigQueryAdapter.CreateDataset(config.Dataset)
	if err != nil {
		return nil, err
	}

	tableHelper := NewTableHelper(bigQueryAdapter, monitorKeeper, bqStorageType)

	bq := &BigQuery{
		name:            name,
		gcsAdapter:      gcsAdapter,
		bqAdapter:       bigQueryAdapter,
		tableHelper:     tableHelper,
		schemaProcessor: processor,
		eventQueue:      eventQueue,
		breakOnError:    breakOnError,
	}
	if streamMode {
		bq.startStreamingConsumer()
	} else {
		bq.startBatchStorage()
	}

	return bq, nil
}

//Run goroutine to:
//1. read from queue
//2. insert in BigQuery
func (bq *BigQuery) startStreamingConsumer() {
	go func() {
		for {
			if appstatus.Instance.Idle {
				break
			}
			fact, err := bq.eventQueue.DequeueBlock()
			if err != nil {
				log.Println("Error reading event fact from bigquery queue", err)
				continue
			}

			dataSchema, flattenObject, err := bq.schemaProcessor.ProcessFact(fact)
			if err != nil {
				log.Printf("Unable to process object %v: %v", fact, err)
				continue
			}

			//don't process empty object
			if !dataSchema.Exists() {
				continue
			}

			if err := bq.insert(dataSchema, flattenObject); err != nil {
				log.Printf("Error inserting to bigquery table [%s]: %v", dataSchema.Name, err)
				continue
			}
		}
	}()
}

//Periodically (every 30 seconds):
//1. get all files from google cloud storage
//2. load them to BigQuery via google api
//3. delete file from google cloud storage
func (bq *BigQuery) startBatchStorage() {
	go func() {
		for {
			if appstatus.Instance.Idle {
				break
			}
			//TODO configurable
			time.Sleep(30 * time.Second)

			filesKeys, err := bq.gcsAdapter.ListBucket(appconfig.Instance.ServerName)
			if err != nil {
				log.Println("Error reading files from google cloud storage:", err)
				continue
			}

			if len(filesKeys) == 0 {
				continue
			}

			for _, fileKey := range filesKeys {
				names := strings.Split(fileKey, tableFileKeyDelimiter)
				if len(names) != 2 {
					log.Printf("Google cloud storage file [%s] has wrong format! Right format: $filename%s$tablename. This file will be skipped.", fileKey, tableFileKeyDelimiter)
					continue
				}

				if err := bq.bqAdapter.Copy(fileKey, names[1]); err != nil {
					log.Printf("Error copying file [%s] from google cloud storage to BigQuery: %v", fileKey, err)
					continue
				}

				if err := bq.gcsAdapter.DeleteObject(fileKey); err != nil {
					log.Println("System error: file", fileKey, "wasn't deleted from google cloud storage and will be inserted in db again", err)
					continue
				}
			}
		}
	}()
}

//Consume events.Fact and enqueue it
func (bq *BigQuery) Consume(fact events.Fact) {
	if err := bq.eventQueue.Enqueue(fact); err != nil {
		logSkippedEvent(fact, err)
	}
}

//insert fact in BigQuery
func (bq *BigQuery) insert(dataSchema *schema.Table, fact events.Fact) (err error) {
	dbSchema, err := bq.tableHelper.EnsureTable(dataSchema)
	if err != nil {
		return err
	}

	if err := bq.schemaProcessor.ApplyDBTypingToObject(dbSchema, fact); err != nil {
		return err
	}

	return bq.bqAdapter.Insert(dataSchema, fact)
}

//Store file from byte payload to google cloud storage with processing
func (bq *BigQuery) Store(fileName string, payload []byte) error {
	flatData, err := bq.schemaProcessor.ProcessFilePayload(fileName, payload, bq.breakOnError)
	if err != nil {
		return err
	}

	for _, fdata := range flatData {
		dbSchema, err := bq.tableHelper.EnsureTable(fdata.DataSchema)
		if err != nil {
			return err
		}

		if err := bq.schemaProcessor.ApplyDBTyping(dbSchema, fdata); err != nil {
			return err
		}
	}

	for _, fdata := range flatData {
		err := bq.gcsAdapter.UploadBytes(fdata.FileName+tableFileKeyDelimiter+fdata.DataSchema.Name, fdata.GetPayloadBytes())
		if err != nil {
			return err
		}
	}

	return nil
}

func (bq *BigQuery) Name() string {
	return bq.name
}

func (bq *BigQuery) Type() string {
	return bqStorageType
}

func (bq *BigQuery) Close() (multiErr error) {
	if err := bq.gcsAdapter.Close(); err != nil {
		multiErr = multierror.Append(multiErr, err)
	}
	if err := bq.bqAdapter.Close(); err != nil {
		multiErr = multierror.Append(multiErr, err)
	}

	if bq.eventQueue != nil {
		if err := bq.eventQueue.Close(); err != nil {
			multiErr = multierror.Append(multiErr, fmt.Errorf("Error closing bigquery event queue: %v", err))
		}
	}
	return
}<|MERGE_RESOLUTION|>--- conflicted
+++ resolved
@@ -29,12 +29,6 @@
 	breakOnError    bool
 }
 
-<<<<<<< HEAD
-func NewBigQuery(ctx context.Context, name, sourceDir string, config *adapters.GoogleConfig, processor *schema.Processor, breakOnError bool, monitorKeeper MonitorKeeper) (*BigQuery, error) {
-	gcsAdapter, err := adapters.NewGoogleCloudStorage(ctx, config)
-	if err != nil {
-		return nil, err
-=======
 func NewBigQuery(ctx context.Context, name, fallbackDir string, config *adapters.GoogleConfig, processor *schema.Processor,
 	breakOnError, streamMode bool) (*BigQuery, error) {
 	var gcsAdapter *adapters.GoogleCloudStorage
@@ -52,7 +46,6 @@
 		if err != nil {
 			return nil, err
 		}
->>>>>>> 2f1f77cf
 	}
 
 	bigQueryAdapter, err := adapters.NewBigQuery(ctx, config)
@@ -65,6 +58,8 @@
 	if err != nil {
 		return nil, err
 	}
+
+	monitorKeeper := NewMonitorKeeper()
 
 	tableHelper := NewTableHelper(bigQueryAdapter, monitorKeeper, bqStorageType)
 
