--- conflicted
+++ resolved
@@ -45,7 +45,6 @@
 }
 
 type Config struct {
-<<<<<<< HEAD
 	ctx           context.Context
 	name          string
 	destination   *DestinationConfig
@@ -54,26 +53,13 @@
 	monitorKeeper MonitorKeeper
 	eventQueue    *events.PersistentQueue
 	queryLogger   *logging.QueryLogger
-=======
-	ctx                         context.Context
-	name                        string
-	destination                 *DestinationConfig
-	processor                   *schema.Processor
-	streamMode                  bool
-	monitorKeeper               MonitorKeeper
-	eventQueue                  *events.PersistentQueue
 	fallBackLoggerFactoryMethod func() *events.AsyncLogger
->>>>>>> 54ab36c9
 }
 
 //Create event storage proxy and event consumer (logger or event-queue)
 //Enrich incoming configs with default values if needed
-<<<<<<< HEAD
-func Create(ctx context.Context, name, logEventPath string, destination DestinationConfig,
-	monitorKeeper MonitorKeeper, queryWriter *io.WriteCloser) (events.StorageProxy, *events.PersistentQueue, error) {
-=======
-func Create(ctx context.Context, name, logEventPath, logFallbackPath string, logRotationMin int64, destination DestinationConfig, monitorKeeper MonitorKeeper) (events.StorageProxy, *events.PersistentQueue, error) {
->>>>>>> 54ab36c9
+func Create(ctx context.Context, name, logEventPath, logFallbackPath string, logRotationMin int64,
+	destination DestinationConfig, monitorKeeper MonitorKeeper, queryWriter *io.WriteCloser) (events.StorageProxy, *events.PersistentQueue, error) {
 	if destination.Type == "" {
 		destination.Type = name
 	}
@@ -161,9 +147,7 @@
 		streamMode:    destination.Mode == StreamMode,
 		monitorKeeper: monitorKeeper,
 		eventQueue:    eventQueue,
-<<<<<<< HEAD
 		queryLogger:   queryLogger,
-=======
 		fallBackLoggerFactoryMethod: func() *events.AsyncLogger {
 			return events.NewAsyncLogger(logging.NewRollingWriter(logging.Config{
 				LoggerName:    "errors-" + name,
@@ -173,7 +157,6 @@
 				RotateOnClose: true,
 			}), false)
 		},
->>>>>>> 54ab36c9
 	}
 
 	var storageProxy events.StorageProxy
@@ -220,13 +203,8 @@
 		redshiftConfig.Parameters["connect_timeout"] = "600"
 	}
 
-<<<<<<< HEAD
-	return NewAwsRedshift(config.ctx, config.name, config.eventQueue, config.destination.S3, redshiftConfig,
-		config.processor, config.destination.BreakOnError, config.streamMode, config.monitorKeeper, config.queryLogger)
-=======
 	return NewAwsRedshift(config.ctx, config.name, config.eventQueue, config.destination.S3, redshiftConfig, config.processor,
-		config.destination.BreakOnError, config.streamMode, config.monitorKeeper, config.fallBackLoggerFactoryMethod)
->>>>>>> 54ab36c9
+		config.destination.BreakOnError, config.streamMode, config.monitorKeeper, config.fallBackLoggerFactoryMethod, config.queryLogger)
 }
 
 //Create google BigQuery destination
@@ -246,13 +224,8 @@
 		logging.Warnf("[%s] dataset wasn't provided. Will be used default one: %s", config.name, gConfig.Dataset)
 	}
 
-<<<<<<< HEAD
-	return NewBigQuery(config.ctx, config.name, config.eventQueue, gConfig, config.processor,
-		config.destination.BreakOnError, config.streamMode, config.monitorKeeper, config.queryLogger)
-=======
 	return NewBigQuery(config.ctx, config.name, config.eventQueue, gConfig, config.processor, config.destination.BreakOnError,
-		config.streamMode, config.monitorKeeper, config.fallBackLoggerFactoryMethod)
->>>>>>> 54ab36c9
+		config.streamMode, config.monitorKeeper, config.fallBackLoggerFactoryMethod, config.queryLogger)
 }
 
 //Create Postgres destination
@@ -275,13 +248,8 @@
 		pgConfig.Parameters["connect_timeout"] = "600"
 	}
 
-<<<<<<< HEAD
-	return NewPostgres(config.ctx, pgConfig, config.processor, config.eventQueue, config.name,
-		config.destination.BreakOnError, config.streamMode, config.monitorKeeper, config.queryLogger)
-=======
 	return NewPostgres(config.ctx, pgConfig, config.processor, config.eventQueue, config.name, config.destination.BreakOnError,
-		config.streamMode, config.monitorKeeper, config.fallBackLoggerFactoryMethod)
->>>>>>> 54ab36c9
+		config.streamMode, config.monitorKeeper, config.fallBackLoggerFactoryMethod, config.queryLogger)
 }
 
 //Create ClickHouse destination
@@ -291,13 +259,8 @@
 		return nil, err
 	}
 
-<<<<<<< HEAD
-	return NewClickHouse(config.ctx, config.name, config.eventQueue, chConfig, config.processor,
-		config.destination.BreakOnError, config.streamMode, config.monitorKeeper, config.queryLogger)
-=======
 	return NewClickHouse(config.ctx, config.name, config.eventQueue, chConfig, config.processor, config.destination.BreakOnError,
-		config.streamMode, config.monitorKeeper, config.fallBackLoggerFactoryMethod)
->>>>>>> 54ab36c9
+		config.streamMode, config.monitorKeeper, config.fallBackLoggerFactoryMethod, config.queryLogger)
 }
 
 //Create s3 destination
@@ -344,9 +307,5 @@
 	}
 
 	return NewSnowflake(config.ctx, config.name, config.eventQueue, config.destination.S3, config.destination.Google,
-<<<<<<< HEAD
-		snowflakeConfig, config.processor, config.destination.BreakOnError, config.streamMode, config.monitorKeeper, config.queryLogger)
-=======
-		snowflakeConfig, config.processor, config.destination.BreakOnError, config.streamMode, config.monitorKeeper, config.fallBackLoggerFactoryMethod)
->>>>>>> 54ab36c9
+		snowflakeConfig, config.processor, config.destination.BreakOnError, config.streamMode, config.monitorKeeper, config.fallBackLoggerFactoryMethod, config.queryLogger)
 }