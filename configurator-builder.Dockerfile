### JS/GO BUILDER
FROM golang:1.16.3-alpine3.13

# Install dependencies
RUN apk add git make bash npm yarn

# Install yarn dependencies
<<<<<<< HEAD
ADD configurator/frontend/package.json configurator/frontend/yarn.lock /frontend/
RUN yarn add global webpack --prefer-offline --frozen-lockfile --network-timeout 1000000
=======
RUN yarn add global @craco/craco@6.1.1 postcss@7 react@17.0.1 --prefer-offline --frozen-lockfile --network-timeout 1000000
>>>>>>> bc0aa8a9

# GO
RUN mkdir -p /go/src/github.com/deps/install

WORKDIR /go/src/github.com/deps/install

RUN echo $'\n\
module github.com/jitsucom/jitsu/configurator \n\
\n\
go 1.16\n\
\n\
require (\n\
	cloud.google.com/go/firestore v1.3.0\n\
	firebase.google.com/go/v4 v4.1.0\n\
	github.com/bramvdbogaerde/go-scp v0.0.0-20200820121624-ded9ee94aef5\n\
	github.com/dgrijalva/jwt-go v3.2.0+incompatible\n\
	github.com/gin-gonic/contrib v0.0.0-20201101042839-6a891bf89f19\n\
	github.com/gin-gonic/gin v1.6.3\n\
	github.com/go-acme/lego v2.7.2+incompatible\n\
	github.com/gomodule/redigo v1.8.2\n\
	github.com/hashicorp/go-multierror v1.1.0\n\
	github.com/prometheus/common v0.15.0 // indirect\n\
	github.com/satori/go.uuid v1.2.0\n\
	github.com/spf13/viper v1.7.1\n\
	golang.org/x/crypto v0.0.0-20201016220609-9e8e0b390897\n\
	google.golang.org/api v0.29.0\n\
	google.golang.org/grpc v1.36.0\n\
	gopkg.in/alexcesaro/quotedprintable.v3 v3.0.0-20150716171945-2caba252f4dc // indirect\n\
	gopkg.in/mail.v2 v2.3.1\n\
	gopkg.in/square/go-jose.v2 v2.5.1 // indirect\n\
	gopkg.in/yaml.v3 v3.0.0-20200615113413-eeeca48fe776\n\
)\n\
\n\
replace (\n\
	google.golang.org/api v0.17.0 => google.golang.org/api v0.15.1\n\
	google.golang.org/grpc v1.27.0 => google.golang.org/grpc v1.26.0\n\
)\n\
' > /go/src/github.com/deps/install/go.mod
RUN go mod tidy && go mod download<|MERGE_RESOLUTION|>--- conflicted
+++ resolved
@@ -5,12 +5,7 @@
 RUN apk add git make bash npm yarn
 
 # Install yarn dependencies
-<<<<<<< HEAD
-ADD configurator/frontend/package.json configurator/frontend/yarn.lock /frontend/
-RUN yarn add global webpack --prefer-offline --frozen-lockfile --network-timeout 1000000
-=======
-RUN yarn add global @craco/craco@6.1.1 postcss@7 react@17.0.1 --prefer-offline --frozen-lockfile --network-timeout 1000000
->>>>>>> bc0aa8a9
+RUN yarn add global webpack @craco/craco@6.1.1 postcss@7 react@17.0.1 --prefer-offline --frozen-lockfile --network-timeout 1000000
 
 # GO
 RUN mkdir -p /go/src/github.com/deps/install
