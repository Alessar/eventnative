--- conflicted
+++ resolved
@@ -56,11 +56,7 @@
 	return nil
 }
 
-<<<<<<< HEAD
 //go:generate easyjson -all useragent/resolver.go
-=======
-//go:generate easyjson -all handlers/static.go useragent/resolver.go geo/geo.go
->>>>>>> 581e6c18
 func main() {
 	// Setup seed for globalRand
 	rand.Seed(time.Now().Unix())
